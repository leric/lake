{
  "name": "frontend",
  "version": "0.1.0",
  "private": true,
  "scripts": {
    "dev": "next dev -p 4000",
    "build": "next build && next export",
    "start": "next start -p 4000",
    "lint": "next lint",
<<<<<<< HEAD
    "server": "node server.js"
=======
    "test": "jest",
    "test:watch": "jest --watch",
    "test:ci": "jest --ci"
>>>>>>> cc023978
  },
  "dependencies": {
    "@blueprintjs/core": "^3.49.1",
    "@blueprintjs/popover2": "^0.11.4",
    "axios": "^0.21.4",
    "dotenv": "^10.0.0",
    "next": "11.1.2",
    "react": "17.0.2",
    "react-dom": "17.0.2"
  },
  "devDependencies": {
    "@testing-library/jest-dom": "^5.14.1",
    "@testing-library/react": "^12.1.1",
    "@testing-library/user-event": "^13.2.1",
    "babel-jest": "^27.2.3",
    "eslint": "7.32.0",
    "eslint-config-next": "11.1.2",
    "eslint-plugin-testing-library": "^4.12.4",
    "identity-obj-proxy": "^3.0.0",
    "jest": "^27.2.3",
    "react-test-renderer": "^17.0.2"
  }
}<|MERGE_RESOLUTION|>--- conflicted
+++ resolved
@@ -7,13 +7,10 @@
     "build": "next build && next export",
     "start": "next start -p 4000",
     "lint": "next lint",
-<<<<<<< HEAD
-    "server": "node server.js"
-=======
+    "server": "node server.js,
     "test": "jest",
     "test:watch": "jest --watch",
     "test:ci": "jest --ci"
->>>>>>> cc023978
   },
   "dependencies": {
     "@blueprintjs/core": "^3.49.1",
